import sbt._
import Keys._
import sbtassembly.Plugin._
import AssemblyKeys._
import spray.revolver.RevolverPlugin._
import spray.revolver.Actions
import com.typesafe.sbt.SbtScalariform._
import org.scalastyle.sbt.ScalastylePlugin
import scalariform.formatter.preferences._
import bintray.Plugin.bintrayPublishSettings
import com.typesafe.sbt.SbtNativePackager._
import NativePackagerKeys._

// There are advantages to using real Scala build files with SBT:
//  - Multi-JVM testing won't work without it, for now
//  - You get full IDE support
object JobServerBuild extends Build {
  lazy val dirSettings = Seq(
    unmanagedSourceDirectories in Compile <<= Seq(baseDirectory(_ / "src" )).join,
    unmanagedSourceDirectories in Test <<= Seq(baseDirectory(_ / "test" )).join,
    scalaSource in Compile <<= baseDirectory(_ / "src" ),
    scalaSource in Test <<= baseDirectory(_ / "test" )
  )

  import Dependencies._

  lazy val packageMappingsSettings = (installDir: String, assemblyName: String) => Seq(
    packageSummary := "Spark Job Server",
    packageDescription := "Spark as a Service: a RESTful job server for Apache Spark",
    name in Debian := assemblyName,
    maintainer := "Ooyala Optimization <optimization-team@ooyala.com>",
    linuxPackageMappings += packageMapping(assembly.value -> (installDir + "/" + assemblyName + ".jar")),
    linuxPackageMappings += packageMapping(file("job-server/config/log4j-server.properties") ->
        (installDir + "/log4j-server.properties"))
  )

  lazy val akkaApp = Project(id = "akka-app", base = file("akka-app"),
    settings = commonSettings210 ++ Seq(
      description := "Common Akka application stack: metrics, tracing, logging, and more.",
      libraryDependencies ++= coreTestDeps ++ akkaDeps
    )
  )

  lazy val jobServer = Project(id = "job-server", base = file("job-server"),
<<<<<<< HEAD
    settings = packagerSettings ++ commonSettings210 ++ Assembly.settings ++ packagerSettings ++
      packageMappingsSettings("/usr/lib/spark-jobserver", "spark-job-server") ++ Revolver.settings ++ Seq(
        description := "Spark as a Service: a RESTful job server for Apache Spark",
        libraryDependencies ++= sparkDeps ++ slickDeps ++ coreTestDeps,

        // Automatically package the test jar when we run tests here
        // And always do a clean before package (package depends on clean) to clear out multiple versions
        test in Test <<= (test in Test).dependsOn(packageBin in Compile in jobServerTestJar)
                                       .dependsOn(clean in Compile in jobServerTestJar),

        // Adds the path of extra jars to the front of the classpath
        fullClasspath in Compile <<= (fullClasspath in Compile).map { classpath =>
          extraJarPaths ++ classpath
        },
        javaOptions in Revolver.reStart += jobServerLogging,
        // Give job server a bit more PermGen since it does classloading
        javaOptions in Revolver.reStart += "-XX:MaxPermSize=256m",
        javaOptions in Revolver.reStart += "-Djava.security.krb5.realm= -Djava.security.krb5.kdc=",
        // This lets us add Spark back to the classpath without assembly barfing
        fullClasspath in Revolver.reStart := (fullClasspath in Compile).value
=======
    settings = commonSettings210 ++ Assembly.settings ++ Revolver.settings ++ Seq(
      description  := "Spark as a Service: a RESTful job server for Apache Spark",
      libraryDependencies ++= sparkDeps ++ slickDeps ++ coreTestDeps,

      // Automatically package the test jar when we run tests here
      // And always do a clean before package (package depends on clean) to clear out multiple versions
      test in Test <<= (test in Test).dependsOn(packageBin in Compile in jobServerTestJar)
                                     .dependsOn(clean in Compile in jobServerTestJar),

      console in Compile <<= Defaults.consoleTask(fullClasspath in Compile, console in Compile),

      // Adds the path of extra jars to the front of the classpath
      fullClasspath in Compile <<= (fullClasspath in Compile).map { classpath =>
        extraJarPaths ++ classpath
      },
      javaOptions in Revolver.reStart += jobServerLogging,
      // Give job server a bit more PermGen since it does classloading
      javaOptions in Revolver.reStart += "-XX:MaxPermSize=256m",
      javaOptions in Revolver.reStart += "-Djava.security.krb5.realm= -Djava.security.krb5.kdc=",
      // This lets us add Spark back to the classpath without assembly barfing
      fullClasspath in Revolver.reStart := (fullClasspath in Compile).value
>>>>>>> da3a5e14
      )
  ) dependsOn(akkaApp, jobServerApi)

  lazy val jobServerTestJar = Project(id = "job-server-tests", base = file("job-server-tests"),
    settings = commonSettings210 ++ Seq(libraryDependencies ++= sparkDeps ++ apiDeps,
                                        publish      := {},
                                        description := "Test jar for Spark Job Server",
                                        exportJars := true)   // use the jar instead of target/classes
  ) dependsOn(jobServerApi)

  lazy val jobServerApi = Project(id = "job-server-api", base = file("job-server-api"),
    settings = commonSettings210 ++ Seq(exportJars := true)
                                    )

  // This meta-project aggregates all of the sub-projects and can be used to compile/test/style check
  // all of them with a single command.
  //
  // Note: SBT's default project is the one with the first lexicographical variable name, so we
  // prepend "aaa" to the project name here.
  lazy val aaaMasterProject = Project(
    id = "master", base = file("master")
  ) aggregate(jobServer, jobServerApi, jobServerTestJar, akkaApp
  ) settings(
      parallelExecution in Test := false,
      publish      := {},
      concurrentRestrictions := Seq(
        Tags.limit(Tags.CPU, java.lang.Runtime.getRuntime().availableProcessors()),
        // limit to 1 concurrent test task, even across sub-projects
        // Note: some components of tests seem to have the "Untagged" tag rather than "Test" tag.
        // So, we limit the sum of "Test", "Untagged" tags to 1 concurrent
        Tags.limitSum(1, Tags.Test, Tags.Untagged))
  )

  // To add an extra jar to the classpath when doing "re-start" for quick development, set the
  // env var EXTRA_JAR to the absolute full path to the jar
  lazy val extraJarPaths = Option(System.getenv("EXTRA_JAR"))
                             .map(jarpath => Seq(Attributed.blank(file(jarpath))))
                             .getOrElse(Nil)

  // Create a default Scala style task to run with compiles
  lazy val runScalaStyle = taskKey[Unit]("testScalaStyle")

  lazy val commonSettings210 = Defaults.defaultSettings ++ dirSettings ++ Seq(
    organization := "spark.jobserver",
    version      := "0.4.0",
    crossPaths   := false,
    scalaVersion := "2.10.4",
    scalaBinaryVersion := "2.10",

    runScalaStyle := {
      org.scalastyle.sbt.PluginKeys.scalastyle.toTask("").value
    },
    (compile in Compile) <<= (compile in Compile) dependsOn runScalaStyle,

    // In Scala 2.10, certain language features are disabled by default, such as implicit conversions.
    // Need to pass in language options or import scala.language.* to enable them.
    // See SIP-18 (https://docs.google.com/document/d/1nlkvpoIRkx7at1qJEZafJwthZ3GeIklTFhqmXMvTX9Q/edit)
    scalacOptions := Seq("-deprecation", "-feature",
                         "-language:implicitConversions", "-language:postfixOps"),
    resolvers    ++= Dependencies.repos,
    libraryDependencies ++= apiDeps,
    parallelExecution in Test := false,
    // We need to exclude jms/jmxtools/etc because it causes undecipherable SBT errors  :(
    ivyXML :=
      <dependencies>
        <exclude module="jms"/>
        <exclude module="jmxtools"/>
        <exclude module="jmxri"/>
      </dependencies>
  ) ++ scalariformPrefs ++ ScalastylePlugin.Settings ++ scoverageSettings ++ publishSettings

  lazy val scoverageSettings = {
    import ScoverageSbtPlugin._
    instrumentSettings ++ Seq(
      // Semicolon-separated list of regexs matching classes to exclude
      ScoverageKeys.excludedPackages in scoverage := ".+Benchmark.*"
    )
  }

  lazy val publishSettings = bintrayPublishSettings ++ Seq(
    licenses += ("Apache-2.0", url("http://choosealicense.com/licenses/apache/")),
    bintray.Keys.bintrayOrganization in bintray.Keys.bintray := Some("spark-jobserver")
  )

  // change to scalariformSettings for auto format on compile; defaultScalariformSettings to disable
  // See https://github.com/mdr/scalariform for formatting options
  lazy val scalariformPrefs = defaultScalariformSettings ++ Seq(
    ScalariformKeys.preferences := FormattingPreferences()
      .setPreference(AlignParameters, true)
      .setPreference(AlignSingleLineCaseStatements, true)
      .setPreference(DoubleIndentClassDeclaration, true)
      .setPreference(PreserveDanglingCloseParenthesis, false)
  )

  // This is here so we can easily switch back to Logback when Spark fixes its log4j dependency.
  lazy val jobServerLogbackLogging = "-Dlogback.configurationFile=config/logback-local.xml"
  lazy val jobServerLogging = "-Dlog4j.configuration=config/log4j-local.properties"
}<|MERGE_RESOLUTION|>--- conflicted
+++ resolved
@@ -42,8 +42,7 @@
   )
 
   lazy val jobServer = Project(id = "job-server", base = file("job-server"),
-<<<<<<< HEAD
-    settings = packagerSettings ++ commonSettings210 ++ Assembly.settings ++ packagerSettings ++
+    settings = packagerSettings ++ commonSettings210 ++ Assembly.settings ++
       packageMappingsSettings("/usr/lib/spark-jobserver", "spark-job-server") ++ Revolver.settings ++ Seq(
         description := "Spark as a Service: a RESTful job server for Apache Spark",
         libraryDependencies ++= sparkDeps ++ slickDeps ++ coreTestDeps,
@@ -63,29 +62,6 @@
         javaOptions in Revolver.reStart += "-Djava.security.krb5.realm= -Djava.security.krb5.kdc=",
         // This lets us add Spark back to the classpath without assembly barfing
         fullClasspath in Revolver.reStart := (fullClasspath in Compile).value
-=======
-    settings = commonSettings210 ++ Assembly.settings ++ Revolver.settings ++ Seq(
-      description  := "Spark as a Service: a RESTful job server for Apache Spark",
-      libraryDependencies ++= sparkDeps ++ slickDeps ++ coreTestDeps,
-
-      // Automatically package the test jar when we run tests here
-      // And always do a clean before package (package depends on clean) to clear out multiple versions
-      test in Test <<= (test in Test).dependsOn(packageBin in Compile in jobServerTestJar)
-                                     .dependsOn(clean in Compile in jobServerTestJar),
-
-      console in Compile <<= Defaults.consoleTask(fullClasspath in Compile, console in Compile),
-
-      // Adds the path of extra jars to the front of the classpath
-      fullClasspath in Compile <<= (fullClasspath in Compile).map { classpath =>
-        extraJarPaths ++ classpath
-      },
-      javaOptions in Revolver.reStart += jobServerLogging,
-      // Give job server a bit more PermGen since it does classloading
-      javaOptions in Revolver.reStart += "-XX:MaxPermSize=256m",
-      javaOptions in Revolver.reStart += "-Djava.security.krb5.realm= -Djava.security.krb5.kdc=",
-      // This lets us add Spark back to the classpath without assembly barfing
-      fullClasspath in Revolver.reStart := (fullClasspath in Compile).value
->>>>>>> da3a5e14
       )
   ) dependsOn(akkaApp, jobServerApi)
 
